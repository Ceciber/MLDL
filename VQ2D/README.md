# Visual Queries 2D localization

<<<<<<< HEAD
## Installation
=======
Also see the [VQ2D Quickstart Colab Notebook](https://colab.research.google.com/drive/1vtVOQzLarBCspQjH5RtHZ8qzH0VZxrmZ?usp=sharing) that walks through these instructions.

## Installation instructions
>>>>>>> 819da1f6

1. Clone the repository from [here](https://github.com/EGO4D/episodic-memory).
    ```
    git clone git@github.com:EGO4D/episodic-memory.git
    cd episodic-memory/VQ2D
    export VQ2D_ROOT=$PWD
    ```
2. Create conda environment.
    ```
    conda create -n ego4d_vq2d python=3.8
    ```

3. Install [pytorch](https://pytorch.org/) using conda. We rely on cuda-10.2 and cudnn-7.6.5.32 for our experiments.
    ```
    conda install pytorch==1.8.1 torchvision==0.9.1 torchaudio==0.8.1 cudatoolkit=10.2 -c pytorch
    ```

4. Install additional requirements using `pip`.
    ```
    pip install -r requirements.txt
    ```

5. Install [detectron2](https://github.com/facebookresearch/detectron2).
    ```
    python -m pip install detectron2 -f \
    https://dl.fbaipublicfiles.com/detectron2/wheels/cu111/torch1.8/index.html
    ```

6.  Install pytracking according to [these instructions](https://github.com/visionml/pytracking/blob/master/INSTALL.md). Download the pre-trained [KYS tracker weights](https://drive.google.com/drive/folders/1WGNcats9lpQpGjAmq0s0UwO6n22fxvKi) to `$VQ2D_ROOT/pretrained_models/kys.pth`.
    ```
    cd $VQ2D_ROOT/dependencies
    git clone git@github.com:visionml/pytracking.git
    git checkout de9cb9bb4f8cad98604fe4b51383a1e66f1c45c0
    ```

    Note: For installing the [spatial-correlation-sampler](https://github.com/ClementPinard/Pytorch-Correlation-extension) dependency for pytracking, follow these steps if the pip install fails.
    ```
    cd $VQ2D_ROOT/dependencies
    git clone git@github.com:ClementPinard/Pytorch-Correlation-extension.git
    cd Pytorch-Correlation-extension
    python setup.py install
    ```
7. Create a script `~/enable_em_vq2d.sh` to set necessary environment variables and activate the conda environment.
    ```
    #!/usr/bin/bash

    # Add anaconda path
    export PATH="$PATH:<PATH TO anaconda3>/bin"
    # Activate conda environment
    source activate ego4d_vq2d

    CUDA_DIR=<PATH TO cuda-10.2>
    CUDNN_DIR=<PATH TO cudnn-10.2-v8.0.3>

    # Add cuda, cudnn paths
    export CUDA_HOME=$CUDA_DIR
    export CUDNN_PATH=$CUDNN_DIR/cuda/lib64/libcudnn.so
    export CUDNN_INCLUDE_DIR=$CUDNN_DIR/cuda/include
    export CUDNN_LIBRARY=$CUDNN_DIR/cuda/lib64
    export CUDACXX=$CUDA_DIR/bin/nvcc

    export VQ2D_ROOT=<PATH TO episodic-memory repo>/VQ2D"
    ```

## Preparing data for training and inference

1. Download the videos as instructed [here](https://github.com/facebookresearch/Ego4d/blob/main/ego4d/cli/README.md) to `$VQ2D_ROOT/data`.
    ```
    ego4d --output_directory="$VQ2D_ROOT/data" --datasets full_scale
    # Define ego4d videos directory
    export EGO4D_VIDEOS_DIR=$VQ2D_ROOT/data/v1/full_scale
    ```
2. Download the latest annotations to `$VQ2D_ROOT/data`. We use an updated version (v1.0.5) of the VQ2D annotations which includes fixes to a subset of data (check details [here](https://eval.ai/web/challenges/challenge-page/1843/overview)). These primarily affect the train and val splits (and not test split). In local experiments, we find that this leads to improved baseline performance on the val split:
    ```
    # Download the data using the Ego4D CLI.
    ego4d --output_directory="$VQ2D_ROOT/data" --datasets annotations -y --version v2

    # Move out vq annotations to $VQ2D_ROOT/data
    mv $VQ2D_ROOT/data/v2/annotations/vq_*.json $VQ2D_ROOT/data
    ```

3. Process the VQ dataset.
    ```
    python process_vq_dataset.py --annot-root data --save-root data
    ```

4. Extract clips for val and test data from videos. Validate the clips once they are extracted. If validation fails, please re-run the conversion script and it will correct for errors. You can optionally add a `--clip-uids <clip-uid-1> <clip-uid-2> ...` argument to specify the clips to regenerate. You can optionally reduce the video frame resolution by specifying `--downscale-height <height>`.
    ```
    # Extract clips (should take 12-24 hours on a machine with 80 CPU cores)
    python convert_videos_to_clips.py \
        --annot-paths data/vq_val.json data/vq_test_unannotated.json \
        --save-root data/clips \
        --ego4d-videos-root $EGO4D_VIDEOS_DIR \
        --num-workers 10 # Increase this for speed

    # Validate the extracted clips (should take 30 minutes)
    python tools/validate_extracted_clips.py \
        --annot-paths data/vq_val.json data/vq_test_unannotated.json \
        --clips-root data/clips
    ```

5. Extract images for train and validation data from videos (only needed for training detection models).
    ```
    # Should take <= 6 hours on a machine with 80 CPU cores
    python convert_videos_to_images.py \
        --annot-paths data/vq_train.json data/vq_val.json \
        --save-root data/images \
        --ego4d-videos-root $EGO4D_VIDEOS_DIR \
        --num-workers 10 # Increase this for speed
    ```

## Training detection models
Copy `scripts/train_2_gpus.sh` or `scripts/train_8_gpus.sh` to the required experiment directory and execute it.

```
EXPT_ROOT=<experiment path>
cp $VQ2D_ROOT/scripts/train_2_gpu.sh $EXPT_ROOT
cd $EXPT_ROOT
chmod +x train_2_gpu.sh && ./train_2_gpu.sh
```

**Important note:** Our training code currently supports the baseline released with the [Ego4D paper](https://arxiv.org/pdf/2110.07058.pdf). For improved training mechanisms and architectures, we recommend using code from prior [challenge winners](https://github.com/facebookresearch/vq2d_cvpr).

## Evaluating models on VQ2D

We split the evaluation into two steps: (1) Extracting per-frame bbox proposals and estimating their similarity to the visual query, and (2) Peak detection and bidirectional tracking to infer the response track. There are two key benefits to this separation:

* **Rapid hyperparameter searches for step (2):** Step (1) is the most expensive operation as it takes ~24 hours on an 8-GPU + 80-core machine. Once the detections are pre-computed, step (2) only takes ~1-2 hours on the same machine. This allowed us to release improved hyperparameters for step (2) and obtain much better results.
* **Decoupling detector model from our inference code for step (2):** While we support only training the baseline model from the [Ego4D paper](https://arxiv.org/pdf/2110.07058.pdf), we can support inference with arbitrary models as long as the pre-extracted detection scores are available.

**Step (1)** Extracting per-frame bbox proposals.
```
# Note: MODEL_ROOT and DETECTIONS_SAVE_ROOT must be absolute paths
MODEL_ROOT=<path to trained model>  # contains model.pth and config.yaml
DETECTIONS_SAVE_ROOT=<path to save pre-computed detections>

cd $VQ2D_ROOT

# Extract per-frame bbox proposals and visual query similarity scores
chmod +x ./scripts/extract_vq_detections.sh
./scripts/extract_vq_detections.sh val $MODEL_ROOT $DETECTIONS_SAVE_ROOT
./scripts/extract_vq_detections.sh test_unannotated $MODEL_ROOT $DETECTIONS_SAVE_ROOT
```

**Step (2)** Peak detection and bidirectional tracking.

```
./scripts/infer_vq.sh $MODEL_ROOT $DETECTIONS_SAVE_ROOT val 8 0.50 0.10
./scripts/infer_vq.sh $MODEL_ROOT $DETECTIONS_SAVE_ROOT test_unannotated 8 0.50 0.10
```

**Notes:**
* To reduce GPU / CPU usage, reduce 8 from step (2) based on your specific system.

* To get VQ2D evaluation results:
    ```
    python evaluate_vq.py --gt-file data/vq_val.json --pred-file <path to inference json>
    ```
* To participate in the challenge, submit the inference json obtained for the test_unannotated split on evalai.

## Pre-trained models and detection scores
For reproducibility and conveneice,  we provide pre-trained models and corresponding detection scores for the [SiamRCNN baseline](https://arxiv.org/pdf/2110.07058.pdf) and [ImprovedBaselines model](https://github.com/facebookresearch/vq2d_cvpr). They can be downloaded using the ego4d CLI as follows:

```
python -m ego4d.cli.cli -y --output_directory /path/to/output/ --datasets vq2d_models vq2d_detections
```

## Acknowledgements
This codebase relies on [detectron2](https://github.com/facebookresearch/detectron2), [PyTracking](https://github.com/visionml/pytracking), [pfilter](https://github.com/johnhw/pfilter) and [ActivityNet](https://github.com/activitynet/ActivityNet) repositories.<|MERGE_RESOLUTION|>--- conflicted
+++ resolved
@@ -1,12 +1,7 @@
 # Visual Queries 2D localization
 
-<<<<<<< HEAD
-## Installation
-=======
+## Installation instructions
 Also see the [VQ2D Quickstart Colab Notebook](https://colab.research.google.com/drive/1vtVOQzLarBCspQjH5RtHZ8qzH0VZxrmZ?usp=sharing) that walks through these instructions.
-
-## Installation instructions
->>>>>>> 819da1f6
 
 1. Clone the repository from [here](https://github.com/EGO4D/episodic-memory).
     ```
